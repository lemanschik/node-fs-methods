--- conflicted
+++ resolved
@@ -27,21 +27,7 @@
   return fs.closeSync(fdw);
 }
 
-<<<<<<< HEAD
-var copyFile = function(srcFile, destFile, cb) {
-  var fdr, fdw;
-  fdr = fs.createReadStream(srcFile);
-  fdw = fs.createWriteStream(destFile);
-  fdr.on('end', function() {
-    return cb(null);
-  });
-  return fdr.pipe(fdw);
-}
-
 function copy(src, dest, filter, callback) {
-=======
-function copy(src, dest, callback) {
->>>>>>> 05e83368
   callback = callback || function(){}
 
   fs.lstat(src, function(err, stats) {
@@ -86,4 +72,4 @@
       copySync(src + "/" + content, dest + "/" + content);
     });
   }
-}
+}